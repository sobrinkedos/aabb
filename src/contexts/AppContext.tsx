import React, { createContext, useContext, useState, ReactNode, useEffect } from 'react';
import { supabase } from '../lib/supabase';
import { MenuItem, Order, InventoryItem, InventoryCategory, Member, Sale, OrderItem } from '../types';
import type { Database } from '../types/supabase';

type Tables<T extends keyof Database['public']['Tables']> = Database['public']['Tables'][T]['Row'];
type TablesInsert<T extends keyof Database['public']['Tables']> = Database['public']['Tables'][T]['Insert'];
type TablesUpdate<T extends keyof Database['public']['Tables']> = Database['public']['Tables'][T]['Update'];

// Helper functions to map between Supabase (snake_case) and App (camelCase)

const fromInventorySupabase = (item: Tables<'inventory_items'>): InventoryItem => ({
  id: item.id,
  name: item.name,
  categoryId: item.category_id || undefined,
  currentStock: item.current_stock,
  minStock: item.min_stock,
  unit: item.unit as InventoryItem['unit'],
  lastUpdated: new Date(item.last_updated || item.created_at),
  supplier: item.supplier || undefined,
  cost: item.cost || 0,
  availableForSale: item.available_for_sale || false,
  image_url: item.image_url || undefined
});

const fromInventoryCategorySupabase = (category: Tables<'inventory_categories'>): InventoryCategory => ({
  id: category.id,
  name: category.name,
  description: category.description || undefined,
  color: category.color || '#6B7280',
  icon: category.icon || undefined,
  isActive: category.is_active || true,
  createdAt: new Date(category.created_at),
  updatedAt: new Date(category.updated_at || category.created_at)
});

const fromMemberSupabase = (member: Tables<'members'>): Member => ({
  id: member.id,
  name: member.name,
  email: member.email,
  phone: member.phone || '',
  avatar: member.avatar_url || `https://api.dicebear.com/8.x/initials/svg?seed=${member.name}`,
  status: member.status as Member['status'],
  joinDate: new Date(member.join_date),
  membershipType: (member.membership_type as any) || 'basic'
});

const fromMenuItemSupabase = (item: any): MenuItem => {
    const isDirectItem = item.item_type === 'direct';
    const inventoryItem = item.inventory_items;
    
    return {
        id: item.id,
        // Para itens diretos, usar o nome do produto do estoque se disponível
        name: isDirectItem && inventoryItem?.name 
            ? inventoryItem.name 
            : item.name,
        description: item.description || '',
        price: item.price,
        category: item.category as MenuItem['category'],
        // Para itens diretos, usar image_url do inventory_items se disponível
        image_url: isDirectItem && inventoryItem?.image_url 
            ? inventoryItem.image_url 
            : item.image_url || undefined,
        available: item.available,
        preparation_time: item.preparation_time || undefined,
        item_type: (item.item_type as MenuItem['item_type']) || 'prepared',
        direct_inventory_item_id: item.direct_inventory_item_id || undefined
    };
};

const fromOrderSupabase = (order: Tables<'orders'> & { order_items: Tables<'order_items'>[] }): Order => ({
    id: order.id,
    tableNumber: order.table_number || undefined,
    items: order.order_items.map((oi: any) => ({
        id: oi.id.toString(),
        menuItemId: oi.menu_item_id,
        quantity: oi.quantity,
        price: oi.price,
        notes: oi.notes || undefined
    })),
    status: order.status as Order['status'],
    total: order.total,
    createdAt: new Date(order.created_at),
    updatedAt: new Date(order.updated_at || order.created_at),
    employeeId: order.employee_id || '',
    notes: order.notes || undefined
});

interface AppContextType {
  menuItems: MenuItem[];
  addMenuItem: (itemData: Omit<MenuItem, 'id'>) => Promise<void>;
  updateMenuItem: (item: MenuItem) => Promise<void>;
  removeMenuItem: (itemId: string) => Promise<void>;
  
  orders: Order[];
  addOrder: (orderData: { items: Omit<OrderItem, 'id'>[]; tableNumber?: string; employeeId: string; notes?: string; status: Order['status']; }) => Promise<void>;
  updateOrderStatus: (orderId: string, status: Order['status']) => Promise<void>;
  
  kitchenOrders: Order[];
  barOrders: Order[];
  refreshKitchenOrders: () => Promise<void>;
  refreshBarOrders: () => Promise<void>;
  
  inventory: InventoryItem[];
  inventoryCategories: InventoryCategory[];
  addInventoryItem: (itemData: Omit<InventoryItem, 'id' | 'lastUpdated'>) => Promise<void>;
  updateInventoryItem: (item: InventoryItem) => Promise<void>;
  removeInventoryItem: (itemId: string) => Promise<void>;
  
  members: Member[];
  addMember: (memberData: Omit<Member, 'id' | 'joinDate'>) => Promise<void>;
  updateMember: (member: Member) => Promise<void>;
  
  notifications: string[];
  addNotification: (message: string) => void;
  clearNotifications: () => void;

  // sales: Sale[];
  // addSale: (saleData: Omit<TablesInsert<'sales'>, 'id' | 'timestamp'>) => Promise<void>;
}

const AppContext = createContext<AppContextType | undefined>(undefined);

export const useApp = () => {
  const context = useContext(AppContext);
  if (context === undefined) {
    throw new Error('useApp must be used within an AppProvider');
  }
  return context;
};

interface AppProviderProps {
  children: ReactNode;
}

export const AppProvider: React.FC<AppProviderProps> = ({ children }) => {
  const [menuItems, setMenuItems] = useState<MenuItem[]>([]);
  const [orders, setOrders] = useState<Order[]>([]);
  const [inventory, setInventory] = useState<InventoryItem[]>([]);
  const [inventoryCategories, setInventoryCategories] = useState<InventoryCategory[]>([]);
  const [members, setMembers] = useState<Member[]>([]);
  // const [sales, setSales] = useState<Sale[]>([]);
  const [notifications, setNotifications] = useState<string[]>([]);

  // Fetch initial data
  useEffect(() => {
    const fetchData = async () => {
      const [menuData, inventoryData, categoriesData, membersData] = await Promise.all([
        // Buscar todos os itens do menu (incluindo diretos do estoque) para o módulo bar
        supabase.from('menu_items').select(`
          *,
          inventory_items!left(name, image_url)
        `).order('name'),
        supabase.from('inventory_items').select('*').order('name'),
        supabase.from('inventory_categories').select('*').eq('is_active', true).order('name'),
        supabase.from('members').select('*').order('name'),
      ]);

      if (menuData.data) setMenuItems(menuData.data.map(fromMenuItemSupabase));
      if (inventoryData.data) setInventory(inventoryData.data.map(fromInventorySupabase));
      if (categoriesData.data) setInventoryCategories(categoriesData.data.map(fromInventoryCategorySupabase));
      if (membersData.data) setMembers(membersData.data.map(fromMemberSupabase));
    };
    fetchData();
  }, []);

  // Debug removido

  // Real-time subscriptions
  useEffect(() => {
    const handleOrderChange = async (payload: any) => {
        const { data, error } = await supabase.from('orders').select('*, order_items(*)').order('created_at', { ascending: false });
        if (error) {
          console.error('Error fetching orders after realtime event:', error);
        } else if (data) {
          const formattedOrders = data.map(fromOrderSupabase);
          setOrders(formattedOrders);
          if (payload.eventType !== 'INSERT') {
            addNotification(`Pedido #${(payload.new as any)?.id?.slice(0, 4)} atualizado para ${payload.new.status}`);
          }
        }
    }

    const ordersChannel = supabase
      .channel('realtime-orders')
      .on<Tables<'orders'>>(
        'postgres_changes',
        { event: '*', schema: 'public', table: 'orders' },
        handleOrderChange
      )
      .subscribe();

    const fetchOrders = async () => {
      const { data, error } = await supabase.from('orders').select('*, order_items(*)').order('created_at', { ascending: false });
      if (error) console.error('Error fetching initial orders:', error);
      else if (data) {
        setOrders(data.map(fromOrderSupabase));
      }
    };
    fetchOrders();

    return () => {
      supabase.removeChannel(ordersChannel);
    };
  }, []);


  const addMenuItem = async (itemData: Omit<MenuItem, 'id'>) => {
    console.log('=== addMenuItem INICIADO ===');
    console.log('Dados recebidos:', itemData);
    
    const itemToInsert: any = {
      name: itemData.name,
      description: itemData.description || null,
      price: itemData.price,
      category: itemData.category,
      available: itemData.available,
      preparation_time: itemData.preparation_time || null,
      item_type: itemData.item_type || 'prepared',
      direct_inventory_item_id: itemData.direct_inventory_item_id || null,
      image_url: itemData.image_url || null
    };
    
    console.log('Dados formatados para Supabase:', itemToInsert);
    
    const { data, error } = await supabase.from('menu_items').insert(itemToInsert).select().single();
    
    console.log('Resposta do Supabase:');
    console.log('- Data:', data);
    console.log('- Error:', error);
    
    if (error) { 
      console.error('=== ERRO NO SUPABASE ===');
      console.error('Código do erro:', error.code);
      console.error('Mensagem do erro:', error.message);
      console.error('Detalhes do erro:', error.details);
      console.error('Hint do erro:', error.hint);
      throw error;
    }
    if (data) {
      console.log('Item inserido com sucesso, atualizando estado...');
      setMenuItems(prev => [fromMenuItemSupabase(data), ...prev].sort((a,b) => a.name.localeCompare(b.name)));
      addNotification(`Novo prato "${(data as any).name}" adicionado ao cardápio!`);
      console.log('Estado atualizado com sucesso!');
    }
    console.log('=== addMenuItem FINALIZADO ===');
  };

  const updateMenuItem = async (updatedItem: MenuItem) => {
    const itemToUpdate: any = {
      name: updatedItem.name,
      description: updatedItem.description,
      price: updatedItem.price,
      category: updatedItem.category,
      available: updatedItem.available,
      preparation_time: updatedItem.preparation_time,
      item_type: updatedItem.item_type || 'prepared',
      direct_inventory_item_id: updatedItem.direct_inventory_item_id || null,
      image_url: updatedItem.image_url || null
    };
    const { data, error } = await supabase.from('menu_items').update(itemToUpdate).eq('id', updatedItem.id).select().single();
    if (error) { console.error(error); return; }
    if (data) {
      setMenuItems(prev => prev.map(item => item.id === (data as any).id ? fromMenuItemSupabase(data) : item).sort((a,b) => a.name.localeCompare(b.name)));
      addNotification(`Prato "${(data as any).name}" atualizado!`);
    }
  };

  const removeMenuItem = async (itemId: string) => {
    const { error } = await supabase.from('menu_items').delete().eq('id', itemId);
    if (error) { console.error(error); return; }
    setMenuItems(prev => prev.filter(item => item.id !== itemId));
    addNotification('Prato removido do cardápio!');
  };

  const addOrder = async (orderData: { items: Omit<OrderItem, 'id'>[]; tableNumber?: string; employeeId: string; notes?: string; status: Order['status']; }) => {
    const { items, tableNumber, employeeId, notes, status } = orderData;
    const total = items.reduce((sum, item) => sum + (item.price * item.quantity), 0);
    
    const orderToInsert: any = {
        table_number: tableNumber,
        employee_id: employeeId,
        notes,
        status,
        total
    };

    const { data: newOrder, error: orderError } = await supabase.from('orders').insert(orderToInsert).select().single();
    if (orderError || !newOrder) {
      console.error('Error creating order:', orderError); return;
    }
    
    const orderItemsToInsert: any[] = items.map(item => ({ 
        order_id: (newOrder as any).id,
        menu_item_id: item.menuItemId,
        quantity: item.quantity,
        price: item.price,
        notes: item.notes
    }));
    const { error: itemsError } = await supabase.from('order_items').insert(orderItemsToInsert);
    if (itemsError) {
        console.error('Error creating order items:', itemsError);
    } else {
        addNotification(`Novo pedido #${(newOrder as any).id.slice(0, 4)} criado!`);
    }
  };

  const updateOrderStatus = async (orderId: string, status: Order['status']) => {
    try {
      console.log('updateOrderStatus chamado:', { orderId, status });
      
      // Verificar se é um pedido de balcão (começa com 'balcao-')
      if (orderId.startsWith('balcao-')) {
        // Extrair o ID real do pedido de balcão
        const realBalcaoOrderId = orderId.replace('balcao-', '');
        console.log('Atualizando pedido de balcão:', realBalcaoOrderId);
        
        // Para pedidos de balcão, atualizar o status do pedido inteiro
        // Mapear status da Order para status do balcao_order
        let balcaoStatus: string;
        switch (status) {
          case 'pending':
            balcaoStatus = 'paid';
            break;
          case 'preparing':
            balcaoStatus = 'preparing';
            break;
          case 'ready':
            balcaoStatus = 'ready';
            break;
          default:
            balcaoStatus = status;
        }
        
        const { error } = await supabase
          .from('balcao_orders')
          .update({ 
            status: balcaoStatus,
            preparation_started_at: status === 'preparing' ? new Date().toISOString() : undefined,
            preparation_completed_at: status === 'ready' ? new Date().toISOString() : undefined
          } as any)
          .eq('id', realBalcaoOrderId);

        if (error) throw error;
        console.log('Pedido de balcão atualizado com sucesso');
      } else {
<<<<<<< HEAD
        // Lógica para comandas
        // O orderId é no formato `comanda-${comandaId}-${timeKey}` onde timeKey é "ano-mês-dia-hora-minuto"
        const idString = orderId.replace('comanda-', '');
        const lastHyphenIndex = idString.lastIndexOf('-');
        
        const realComandaId = idString.substring(0, lastHyphenIndex);
        const timeKey = idString.substring(lastHyphenIndex + 1);

        console.log('Decomposição do ID para Comanda:', { orderId, realComandaId, timeKey });

        // Converter timeKey (formato: "ano-mês-dia-hora-minuto") para intervalo de tempo em UTC
        const timeKeyParts = timeKey.split('-');
        console.log('Partes do timeKey:', timeKeyParts);
        
        const [year, month, day, hour, minute] = timeKeyParts.map(Number);
        console.log('Valores parseados:', { year, month, day, hour, minute });
        
        // Validar se todos os valores são números válidos
        if (isNaN(year) || isNaN(month) || isNaN(day) || isNaN(hour) || isNaN(minute)) {
          console.error('❌ Valores de data inválidos:', { year, month, day, hour, minute });
          throw new Error(`Valores de data inválidos no timeKey: ${timeKey}`);
        }
        
        // Importante: month vindo da chave já está 0-based; usar Date.UTC garante alinhamento com timestamptz do banco
        const startTime = new Date(Date.UTC(year, month, day, hour, minute));
        const endTime = new Date(Date.UTC(year, month, day, hour, minute + 1));

        // Verificar se as datas são válidas antes de tentar toISOString
        if (isNaN(startTime.getTime()) || isNaN(endTime.getTime())) {
          console.error('❌ Datas inválidas criadas:', { startTime, endTime });
          throw new Error(`Datas inválidas criadas com timeKey: ${timeKey}`);
        }

        console.log('Intervalo de tempo:', { 
          startTime: startTime.toISOString(), 
          endTime: endTime.toISOString() 
        });

        // Buscar itens específicos deste "pedido" (agrupamento por timestamp)
        const { data: itemsToUpdate, error: fetchError } = await supabase
=======
        // Lógica original para comandas
        // Extrair comandaId do orderId
        let realComandaId: string;
        let timeKey: string;
        
        if (orderId.startsWith('comanda-')) {
          // Formato: comanda-{uuid}-{timeKey}
          // Remover o prefixo 'comanda-'
          const withoutPrefix = orderId.replace('comanda-', '');
          
          // Encontrar onde termina o UUID (após 5 grupos separados por hífen)
          // UUID: xxxxxxxx-xxxx-xxxx-xxxx-xxxxxxxxxxxx
          const uuidMatch = withoutPrefix.match(/^([0-9a-f]{8}-[0-9a-f]{4}-[0-9a-f]{4}-[0-9a-f]{4}-[0-9a-f]{12})-(.+)$/i);
          
          if (uuidMatch) {
            realComandaId = uuidMatch[1];
            timeKey = uuidMatch[2];
          } else {
            // Fallback: assumir que é só o UUID sem timestamp
            realComandaId = withoutPrefix;
            timeKey = '';
          }
        } else {
          // Formato original sem prefixo
          const parts = orderId.split('-');
          realComandaId = parts.slice(0, 5).join('-');
          timeKey = parts.slice(5).join('-');
        }
        
        console.log('Decomposição do ID:', { orderId, realComandaId, timeKey });
        
        // Validar se o realComandaId é um UUID válido
        const uuidRegex = /^[0-9a-f]{8}-[0-9a-f]{4}-[0-9a-f]{4}-[0-9a-f]{4}-[0-9a-f]{12}$/i;
        if (!uuidRegex.test(realComandaId)) {
          console.error('ID da comanda inválido:', realComandaId);
          throw new Error(`ID da comanda inválido: ${realComandaId}`);
        }

        // Buscar itens específicos deste pedido baseado no timestamp
        const { data: currentItems, error: fetchError } = await supabase
>>>>>>> 85a399d4
          .from('comanda_items')
          .select('id')
          .eq('comanda_id', realComandaId)
          .gte('added_at', startTime.toISOString())
          .lt('added_at', endTime.toISOString());

        if (fetchError) {
<<<<<<< HEAD
          console.error('Erro ao buscar itens do pedido da comanda:', fetchError);
=======
          console.error('Erro na busca dos itens da comanda:', fetchError);
>>>>>>> 85a399d4
          throw fetchError;
        }

        if (!itemsToUpdate || itemsToUpdate.length === 0) {
          console.warn('Nenhum item encontrado para atualizar para o pedido:', orderId);
          return;
        }

        const itemIds = itemsToUpdate.map(item => item.id);
        console.log(`Atualizando ${itemIds.length} itens para o status '${status}'`, itemIds);

        const { error: updateError } = await supabase
          .from('comanda_items')
          .update({ 
            status: status,
            preparation_started_at: status === 'preparing' ? new Date().toISOString() : undefined,
            preparation_completed_at: status === 'ready' ? new Date().toISOString() : undefined
          })
          .in('id', itemIds);

        if (updateError) throw updateError;
        console.log('Itens da comanda atualizados com sucesso');
      }
      
      // Recarregar pedidos da cozinha e do bar
      await fetchKitchenOrders();
      await fetchBarOrders();
    } catch (error) {
      console.error('Erro ao atualizar status do pedido:', error);
    }
  };

  const addInventoryItem = async (itemData: Omit<InventoryItem, 'id' | 'lastUpdated'>) => {
    const itemToInsert: any = {
        name: itemData.name,
        category_id: itemData.categoryId,
        current_stock: itemData.currentStock,
        min_stock: itemData.minStock,
        unit: itemData.unit,
        cost: itemData.cost,
        supplier: itemData.supplier,
        available_for_sale: itemData.availableForSale || false,
        image_url: itemData.image_url || null
    };
    const { data, error } = await supabase.from('inventory_items').insert(itemToInsert).select().single();
    if (error) { console.error(error); return; }
    if (data) setInventory(prev => [fromInventorySupabase(data), ...prev].sort((a,b) => a.name.localeCompare(b.name)));
  };

  const updateInventoryItem = async (updatedItem: InventoryItem) => {
    const itemToUpdate: any = {
        name: updatedItem.name,
        category_id: updatedItem.categoryId,
        current_stock: updatedItem.currentStock,
        min_stock: updatedItem.minStock,
        unit: updatedItem.unit,
        cost: updatedItem.cost,
        supplier: updatedItem.supplier,
        available_for_sale: updatedItem.availableForSale || false,
        image_url: updatedItem.image_url || null,
        last_updated: new Date().toISOString()
    };
    const { data, error } = await supabase.from('inventory_items').update(itemToUpdate).eq('id', updatedItem.id).select().single();
    if (error) { console.error(error); return; }
    if (data) setInventory(prev => prev.map(item => item.id === data.id ? fromInventorySupabase(data) : item).sort((a,b) => a.name.localeCompare(b.name)));
  };

  const removeInventoryItem = async (itemId: string) => {
    const { error } = await supabase.from('inventory_items').delete().eq('id', itemId);
    if (error) { console.error(error); return; }
    setInventory(prev => prev.filter(item => item.id !== itemId));
  };

  const addMember = async (memberData: Omit<Member, 'id' | 'joinDate'>) => {
    const memberToInsert: any = {
        name: memberData.name,
        email: memberData.email,
        phone: memberData.phone,
        avatar_url: memberData.avatar,
        status: memberData.status,
        membership_type: memberData.membershipType,
    };
    const { data, error } = await supabase.from('members').insert(memberToInsert).select().single();
    if (error) { console.error(error); return; }
    if (data) setMembers(prev => [fromMemberSupabase(data), ...prev].sort((a,b) => a.name.localeCompare(b.name)));
  };

  const updateMember = async (updatedMember: Member) => {
    const memberToUpdate: any = {
        name: updatedMember.name,
        email: updatedMember.email,
        phone: updatedMember.phone,
        avatar_url: updatedMember.avatar,
        status: updatedMember.status,
        membership_type: updatedMember.membershipType,
    };
    const { data, error } = await supabase.from('members').update(memberToUpdate).eq('id', updatedMember.id).select().single();
    if (error) { console.error(error); return; }
    if (data) setMembers(prev => prev.map(m => m.id === data.id ? fromMemberSupabase(data) : m).sort((a,b) => a.name.localeCompare(b.name)));
  };

  // const addSale = async (saleData: Omit<TablesInsert<'sales'>, 'id' | 'timestamp'>) => {
  //   const { data, error } = await supabase.from('sales').insert(saleData).select().single();
  //   if (error) { console.error(error); return; }
  //   if (data) setSales(prev => [data as Sale, ...prev]);
  // };

  const addNotification = (message: string) => {
    setNotifications(prev => [message, ...prev].slice(0, 10));
  };

  const clearNotifications = () => setNotifications([]);

  // Buscar pedidos da cozinha a partir dos comanda_items
  const [kitchenOrders, setKitchenOrders] = useState<Order[]>([]);
  const [barOrders, setBarOrders] = useState<Order[]>([]);

  // Função para buscar pedidos do bar (todos os itens)
  const fetchBarOrders = async () => {
    try {
      // Buscar pedidos de comandas
      const { data: comandaData, error: comandaError } = await supabase
        .from('comanda_items')
        .select(`
          *,
          comanda:comandas(
            id,
            table_id,
            customer_name,
            opened_at,
            status,
            table:bar_tables(number)
          ),
          menu_item:menu_items(
            *,
            inventory_items!left(name, image_url)
          )
        `)
        .in('status', ['pending', 'preparing', 'ready'])
        .order('added_at', { ascending: true });

      if (comandaError) throw comandaError;

      // Buscar pedidos de balcão (apenas pagos)
      const { data: balcaoData, error: balcaoError } = await supabase
        .from('balcao_order_items')
        .select(`
          *,
          balcao_order:balcao_orders!inner(
            id,
            order_number,
            customer_name,
            status,
            created_at
          ),
          menu_item:menu_items(
            *,
            inventory_items!left(name, image_url)
          )
        `)
        .in('balcao_order.status', ['paid', 'preparing', 'ready'])
        .order('created_at', { ascending: true });

      if (balcaoError) throw balcaoError;

      // Agrupar itens por comanda E por timestamp de adição para criar pedidos separados
      const orderMap = new Map<string, Order>();
      
      // Processar pedidos de comandas
      comandaData?.forEach(item => {
        const comandaId = item.comanda?.id;
        if (!comandaId) return;

        // Criar chave única baseada na comanda + timestamp (agrupando por minuto)
        const addedAt = new Date(item.added_at);
        const timeKey = `${addedAt.getUTCFullYear()}-${addedAt.getUTCMonth()}-${addedAt.getUTCDate()}-${addedAt.getUTCHours()}-${addedAt.getUTCMinutes()}`;
        const orderKey = `comanda-${comandaId}-${timeKey}`;

        if (!orderMap.has(orderKey)) {
          orderMap.set(orderKey, {
            id: orderKey,
            tableNumber: item.comanda?.table?.number,
            items: [],
            status: item.status as Order['status'],
            total: 0,
            createdAt: new Date(item.added_at),
            updatedAt: new Date(item.created_at),
            employeeId: '',
            notes: `Mesa ${item.comanda?.table?.number} - ${item.comanda?.customer_name || 'Cliente'}`
          });
        }

        const order = orderMap.get(orderKey)!;
        order.items.push({
          id: item.id,
          menuItemId: item.menu_item_id,
          quantity: item.quantity,
          price: item.price,
          notes: item.notes,
          // Incluir dados do menu item diretamente
          menuItem: item.menu_item ? {
            id: item.menu_item.id,
            // Para itens diretos, usar o nome do produto do estoque se disponível
            name: item.menu_item.item_type === 'direct' && item.menu_item.inventory_items?.name
              ? item.menu_item.inventory_items.name
              : item.menu_item.name,
            category: item.menu_item.category,
            preparationTime: item.menu_item.preparation_time,
            item_type: item.menu_item.item_type
          } : undefined
        });
        order.total += item.price * item.quantity;
      });

       // Processar pedidos de balcão
       balcaoData?.forEach(item => {
         const balcaoOrderId = item.balcao_order?.id;
         if (!balcaoOrderId) return;

         const orderKey = `balcao-${balcaoOrderId}`;

         if (!orderMap.has(orderKey)) {
           orderMap.set(orderKey, {
             id: orderKey,
             tableNumber: 'Balcão',
             items: [],
             status: item.balcao_order.status === 'paid' ? 'pending' as Order['status'] : 
                    item.balcao_order.status === 'preparing' ? 'preparing' as Order['status'] : 
                    'ready' as Order['status'],
             total: 0,
             createdAt: new Date(item.balcao_order.created_at),
             updatedAt: new Date(item.created_at),
             employeeId: '',
             notes: `Pedido Balcão #${item.balcao_order.order_number}${item.balcao_order.customer_name ? ` - ${item.balcao_order.customer_name}` : ''}`
           });
         }

         const order = orderMap.get(orderKey)!;
         order.items.push({
           id: item.id,
           menuItemId: item.menu_item_id,
           quantity: item.quantity,
           price: item.unit_price,
           notes: item.notes,
           // Incluir dados do menu item diretamente
           menuItem: item.menu_item ? {
             id: item.menu_item.id,
             name: item.menu_item.item_type === 'direct' && item.menu_item.inventory_items?.name
               ? item.menu_item.inventory_items.name
               : item.menu_item.name,
             category: item.menu_item.category,
             preparationTime: item.menu_item.preparation_time,
             item_type: item.menu_item.item_type
           } : undefined
         });
         order.total += item.unit_price * item.quantity;
       });

      setBarOrders(Array.from(orderMap.values()));
    } catch (error) {
      console.error('Erro ao buscar pedidos do bar:', error);
    }
  };

  // Função para buscar pedidos da cozinha (apenas itens preparados)
  const fetchKitchenOrders = async () => {
    try {
      // Buscar pedidos de comandas (apenas itens preparados)
      const { data: comandaData, error: comandaError } = await supabase
        .from('comanda_items')
        .select(`
          *,
          comanda:comandas(
            id,
            table_id,
            customer_name,
            opened_at,
            status,
            table:bar_tables(number)
          ),
          menu_item:menu_items!inner(*)
        `)
        .in('status', ['pending', 'preparing'])
        .neq('menu_item.item_type', 'direct') // Excluir itens diretos do estoque
        .order('added_at', { ascending: true });

      if (comandaError) throw comandaError;

      // Buscar pedidos de balcão (apenas itens preparados e pagos)
      const { data: balcaoData, error: balcaoError } = await supabase
        .from('balcao_order_items')
        .select(`
          *,
          balcao_order:balcao_orders!inner(
            id,
            order_number,
            customer_name,
            status,
            created_at
          ),
          menu_item:menu_items!inner(*)
        `)
        .in('balcao_order.status', ['paid', 'preparing'])
        .neq('menu_item.item_type', 'direct') // Excluir itens diretos do estoque
        .order('created_at', { ascending: true });

      if (balcaoError) throw balcaoError;

      // Agrupar itens por comanda E por timestamp de adição para criar pedidos separados
      const orderMap = new Map<string, Order>();

      // Processar pedidos de comandas
      comandaData?.forEach(item => {
        const comandaId = item.comanda?.id;
        if (!comandaId) return;

        // Criar chave única baseada na comanda + timestamp (agrupando por minuto)
        const addedAt = new Date(item.added_at);
        const timeKey = `${addedAt.getUTCFullYear()}-${addedAt.getUTCMonth()}-${addedAt.getUTCDate()}-${addedAt.getUTCHours()}-${addedAt.getUTCMinutes()}`;
        const orderKey = `comanda-${comandaId}-${timeKey}`;

        if (!orderMap.has(orderKey)) {
          orderMap.set(orderKey, {
            id: orderKey,
            tableNumber: item.comanda?.table?.number,
            items: [],
            status: item.status as Order['status'],
            total: 0,
            createdAt: new Date(item.added_at),
            updatedAt: new Date(item.created_at),
            employeeId: '',
            notes: `Mesa ${item.comanda?.table?.number} - ${item.comanda?.customer_name || 'Cliente'}`
          });
        }

        const order = orderMap.get(orderKey)!;
        order.items.push({
          id: item.id,
          menuItemId: item.menu_item_id,
          quantity: item.quantity,
          price: item.price,
          notes: item.notes,
          // Incluir dados do menu item diretamente
          menuItem: item.menu_item ? {
            id: item.menu_item.id,
            name: item.menu_item.name,
            category: item.menu_item.category,
            preparationTime: item.menu_item.preparation_time
          } : undefined
        });
        order.total += item.price * item.quantity;
      });

      // Processar pedidos de balcão
      balcaoData?.forEach(item => {
        const balcaoOrderId = item.balcao_order?.id;
        if (!balcaoOrderId) return;

        const orderKey = `balcao-${balcaoOrderId}`;

        if (!orderMap.has(orderKey)) {
          orderMap.set(orderKey, {
            id: orderKey,
            tableNumber: 'Balcão',
            items: [],
            status: item.balcao_order.status === 'paid' ? 'pending' as Order['status'] : 'preparing' as Order['status'],
            total: 0,
            createdAt: new Date(item.balcao_order.created_at),
            updatedAt: new Date(item.created_at),
            employeeId: '',
            notes: `Pedido Balcão #${item.balcao_order.order_number}${item.balcao_order.customer_name ? ` - ${item.balcao_order.customer_name}` : ''}`
          });
        }

        const order = orderMap.get(orderKey)!;
        order.items.push({
          id: item.id,
          menuItemId: item.menu_item_id,
          quantity: item.quantity,
          price: item.unit_price,
          notes: item.notes,
          // Incluir dados do menu item diretamente
          menuItem: item.menu_item ? {
            id: item.menu_item.id,
            name: item.menu_item.name,
            category: item.menu_item.category,
            preparationTime: item.menu_item.preparation_time
          } : undefined
        });
        order.total += item.unit_price * item.quantity;
      });

      setKitchenOrders(Array.from(orderMap.values()));
    } catch (error) {
      console.error('Erro ao buscar pedidos da cozinha:', error);
    }
  };

  // Buscar pedidos da cozinha e do bar quando o componente monta
  useEffect(() => {
    fetchKitchenOrders();
    fetchBarOrders();
    
    // Configurar subscription para atualizações em tempo real
    const subscription = supabase
      .channel('kitchen-orders-realtime')
      .on(
        'postgres_changes',
        { 
          event: '*', 
          schema: 'public', 
          table: 'comanda_items'
        },
        (payload) => {
          console.log('🔥 SUBSCRIPTION ATIVADA - comanda_items:', payload);
          console.log('Event Type:', payload.eventType);
          console.log('New data:', payload.new);
          console.log('Old data:', payload.old);
          
          // Aguardar um pouco para garantir que a transação foi commitada
          setTimeout(() => {
            console.log('🔄 Recarregando pedidos da cozinha e bar...');
            fetchKitchenOrders();
            fetchBarOrders();
          }, 100);
          
          // Log adicional para debug
          if (payload.eventType === 'INSERT') {
            console.log('✅ Novo item inserido na comanda');
          } else if (payload.eventType === 'UPDATE') {
            console.log('🔄 Item da comanda atualizado');
          } else if (payload.eventType === 'DELETE') {
            console.log('🗑️ Item da comanda removido');
          }
        }
      )
      .on(
        'postgres_changes',
        { 
          event: '*', 
          schema: 'public', 
          table: 'comandas'
        },
        (payload) => {
          console.log('🔥 SUBSCRIPTION ATIVADA - comandas:', payload);
          // Recarregar pedidos quando comandas mudarem também
          setTimeout(() => {
            console.log('🔄 Recarregando pedidos da cozinha e bar (comandas)...');
            fetchKitchenOrders();
            fetchBarOrders();
          }, 100);
        }
      )
      .on(
        'postgres_changes',
        { 
          event: '*', 
          schema: 'public', 
          table: 'balcao_orders'
        },
        (payload) => {
          console.log('🔥 SUBSCRIPTION ATIVADA - balcao_orders:', payload);
          console.log('Event Type:', payload.eventType);
          console.log('New data:', payload.new);
          console.log('Old data:', payload.old);
          
          // Verificar se é mudança de status de pending_payment para paid
          if (payload.eventType === 'UPDATE' && 
              payload.old?.status === 'pending_payment' && 
              payload.new?.status === 'paid') {
            console.log('🎉 PEDIDO PAGO DETECTADO! Forçando atualização imediata...');
            // Atualização imediata + fallback
            fetchKitchenOrders();
            fetchBarOrders();
          }
          
          // Recarregar pedidos quando pedidos de balcão mudarem
          setTimeout(() => {
            console.log('🔄 Recarregando pedidos da cozinha e bar (balcão)...');
            fetchKitchenOrders();
            fetchBarOrders();
          }, 1000); // Aumentado para 1000ms para garantir sincronização
        }
      )
      .on(
        'postgres_changes',
        { 
          event: '*', 
          schema: 'public', 
          table: 'balcao_order_items'
        },
        (payload) => {
          console.log('🔥 SUBSCRIPTION ATIVADA - balcao_order_items:', payload);
          console.log('Event Type:', payload.eventType);
          
          // Recarregar pedidos quando itens de balcão mudarem
          setTimeout(() => {
            console.log('🔄 Recarregando pedidos da cozinha e bar (itens balcão)...');
            fetchKitchenOrders();
            fetchBarOrders();
          }, 500);
        }
      )
      .subscribe((status) => {
        console.log('📡 Status da subscription kitchen-orders:', status);
        if (status === 'SUBSCRIBED') {
          console.log('✅ Subscription ativa e funcionando!');
        } else if (status === 'CHANNEL_ERROR') {
          console.error('❌ Erro na subscription!');
        }
      });

    return () => {
      console.log('🔌 Desconectando subscription kitchen-orders');
      subscription.unsubscribe();
    };
  }, []);

  // Filtrar apenas pedidos que realmente existem
  const activeKitchenOrders = kitchenOrders.filter(order => order.items.length > 0);

  // Filtrar apenas pedidos que realmente existem
  const activeBarOrders = barOrders.filter(order => order.items.length > 0);

  return (
    <AppContext.Provider value={{
      menuItems, addMenuItem, updateMenuItem, removeMenuItem,
      orders, addOrder, updateOrderStatus, 
      kitchenOrders: activeKitchenOrders,
      barOrders: activeBarOrders,
      refreshKitchenOrders: fetchKitchenOrders,
      refreshBarOrders: fetchBarOrders,
      inventory, inventoryCategories, addInventoryItem, updateInventoryItem, removeInventoryItem,
      members, addMember, updateMember,
      notifications, addNotification, clearNotifications,
      // sales, addSale
    }}>
      {children}
    </AppContext.Provider>
  );
};<|MERGE_RESOLUTION|>--- conflicted
+++ resolved
@@ -345,49 +345,7 @@
         if (error) throw error;
         console.log('Pedido de balcão atualizado com sucesso');
       } else {
-<<<<<<< HEAD
         // Lógica para comandas
-        // O orderId é no formato `comanda-${comandaId}-${timeKey}` onde timeKey é "ano-mês-dia-hora-minuto"
-        const idString = orderId.replace('comanda-', '');
-        const lastHyphenIndex = idString.lastIndexOf('-');
-        
-        const realComandaId = idString.substring(0, lastHyphenIndex);
-        const timeKey = idString.substring(lastHyphenIndex + 1);
-
-        console.log('Decomposição do ID para Comanda:', { orderId, realComandaId, timeKey });
-
-        // Converter timeKey (formato: "ano-mês-dia-hora-minuto") para intervalo de tempo em UTC
-        const timeKeyParts = timeKey.split('-');
-        console.log('Partes do timeKey:', timeKeyParts);
-        
-        const [year, month, day, hour, minute] = timeKeyParts.map(Number);
-        console.log('Valores parseados:', { year, month, day, hour, minute });
-        
-        // Validar se todos os valores são números válidos
-        if (isNaN(year) || isNaN(month) || isNaN(day) || isNaN(hour) || isNaN(minute)) {
-          console.error('❌ Valores de data inválidos:', { year, month, day, hour, minute });
-          throw new Error(`Valores de data inválidos no timeKey: ${timeKey}`);
-        }
-        
-        // Importante: month vindo da chave já está 0-based; usar Date.UTC garante alinhamento com timestamptz do banco
-        const startTime = new Date(Date.UTC(year, month, day, hour, minute));
-        const endTime = new Date(Date.UTC(year, month, day, hour, minute + 1));
-
-        // Verificar se as datas são válidas antes de tentar toISOString
-        if (isNaN(startTime.getTime()) || isNaN(endTime.getTime())) {
-          console.error('❌ Datas inválidas criadas:', { startTime, endTime });
-          throw new Error(`Datas inválidas criadas com timeKey: ${timeKey}`);
-        }
-
-        console.log('Intervalo de tempo:', { 
-          startTime: startTime.toISOString(), 
-          endTime: endTime.toISOString() 
-        });
-
-        // Buscar itens específicos deste "pedido" (agrupamento por timestamp)
-        const { data: itemsToUpdate, error: fetchError } = await supabase
-=======
-        // Lógica original para comandas
         // Extrair comandaId do orderId
         let realComandaId: string;
         let timeKey: string;
@@ -425,43 +383,87 @@
           throw new Error(`ID da comanda inválido: ${realComandaId}`);
         }
 
-        // Buscar itens específicos deste pedido baseado no timestamp
-        const { data: currentItems, error: fetchError } = await supabase
->>>>>>> 85a399d4
-          .from('comanda_items')
-          .select('id')
-          .eq('comanda_id', realComandaId)
-          .gte('added_at', startTime.toISOString())
-          .lt('added_at', endTime.toISOString());
-
-        if (fetchError) {
-<<<<<<< HEAD
-          console.error('Erro ao buscar itens do pedido da comanda:', fetchError);
-=======
-          console.error('Erro na busca dos itens da comanda:', fetchError);
->>>>>>> 85a399d4
-          throw fetchError;
-        }
-
-        if (!itemsToUpdate || itemsToUpdate.length === 0) {
-          console.warn('Nenhum item encontrado para atualizar para o pedido:', orderId);
-          return;
-        }
-
-        const itemIds = itemsToUpdate.map(item => item.id);
-        console.log(`Atualizando ${itemIds.length} itens para o status '${status}'`, itemIds);
-
-        const { error: updateError } = await supabase
-          .from('comanda_items')
-          .update({ 
-            status: status,
-            preparation_started_at: status === 'preparing' ? new Date().toISOString() : undefined,
-            preparation_completed_at: status === 'ready' ? new Date().toISOString() : undefined
-          })
-          .in('id', itemIds);
-
-        if (updateError) throw updateError;
-        console.log('Itens da comanda atualizados com sucesso');
+        // Se não há timeKey, usar abordagem baseada em timestamp
+        if (!timeKey) {
+          // Buscar itens mais recentes da comanda
+          const { data: currentItems, error: fetchError } = await supabase
+            .from('comanda_items')
+            .select('*')
+            .eq('comanda_id', realComandaId)
+            .in('status', ['pending', 'preparing', 'ready'])
+            .order('added_at', { ascending: false });
+
+          if (fetchError) {
+            console.error('Erro na busca dos itens da comanda:', fetchError);
+            throw fetchError;
+          }
+
+          if (currentItems && currentItems.length > 0) {
+            const itemIds = currentItems.map(item => (item as any).id);
+            console.log('Atualizando todos os itens pendentes:', itemIds, 'para status:', status);
+            
+            const { error } = await supabase
+              .from('comanda_items')
+              .update({ status } as any)
+              .in('id', itemIds);
+
+            if (error) throw error;
+            console.log('Atualização realizada com sucesso');
+          } else {
+            console.log('Nenhum item encontrado para atualizar');
+          }
+        } else {
+          // Usar timeKey para filtrar itens específicos
+          // Converter timeKey (formato: "ano-mês-dia-hora-minuto") para intervalo de tempo em UTC
+          const timeKeyParts = timeKey.split('-');
+          console.log('Partes do timeKey:', timeKeyParts);
+          
+          const [year, month, day, hour, minute] = timeKeyParts.map(Number);
+          console.log('Valores parseados:', { year, month, day, hour, minute });
+          
+          // Validar se todos os valores são números válidos
+          if (isNaN(year) || isNaN(month) || isNaN(day) || isNaN(hour) || isNaN(minute)) {
+            console.error('❌ Valores de data inválidos:', { year, month, day, hour, minute });
+            throw new Error(`Valores de data inválidos no timeKey: ${timeKey}`);
+          }
+
+          // Buscar itens específicos deste pedido baseado no timestamp
+          const { data: currentItems, error: fetchError } = await supabase
+            .from('comanda_items')
+            .select('*')
+            .eq('comanda_id', realComandaId)
+            .in('status', ['pending', 'preparing', 'ready']);
+
+          if (fetchError) {
+            console.error('Erro na busca dos itens da comanda:', fetchError);
+            throw fetchError;
+          }
+
+          // Filtrar itens que pertencem a este pedido específico (mesmo minuto)
+          const itemsToUpdate = currentItems?.filter(item => {
+            const addedAt = new Date((item as any).added_at);
+            const itemTimeKey = `${addedAt.getFullYear()}-${addedAt.getMonth()}-${addedAt.getDate()}-${addedAt.getHours()}-${addedAt.getMinutes()}`;
+            return timeKey === itemTimeKey;
+          }) || [];
+
+          console.log('Itens encontrados para atualizar:', itemsToUpdate.length);
+
+          // Atualizar apenas os itens deste pedido específico
+          if (itemsToUpdate.length > 0) {
+            const itemIds = itemsToUpdate.map(item => (item as any).id);
+            console.log('Atualizando itens:', itemIds, 'para status:', status);
+            
+            const { error } = await supabase
+              .from('comanda_items')
+              .update({ status } as any)
+              .in('id', itemIds);
+
+            if (error) throw error;
+            console.log('Atualização realizada com sucesso');
+          } else {
+            console.log('Nenhum item encontrado para atualizar');
+          }
+        }
       }
       
       // Recarregar pedidos da cozinha e do bar
