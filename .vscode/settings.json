{
  "[typescript]": {
    "editor.defaultFormatter": "denoland.vscode-deno"
  },
  "deno.enablePaths": [
    "supabase/functions"
  ],
  "deno.lint": true,
  "deno.unstable": [
    "bare-node-builtins",
    "byonm",
    "sloppy-imports",
    "unsafe-proto",
    "webgpu",
    "broadcast-channel",
    "worker-options",
    "cron",
    "kv",
    "ffi",
    "fs",
    "http",
    "net"
  ],
  "mcp": {
    "inputs": [],
    "servers": {
      "mcp-server-time": {
        "command": "python",
        "args": [
          "-m",
          "mcp_server_time",
          "--local-timezone=America/Los_Angeles"
        ],
        "env": {}
      }
    }
  },
<<<<<<< HEAD
  "kiroAgent.agentModelSelection": "claude-sonnet-4",
  "kiroAgent.enableDebugLogs": true,
  "kiroAgent.enableTabAutocomplete": true
=======
  "typescript.autoClosingTags": false
>>>>>>> e766f8d8
}<|MERGE_RESOLUTION|>--- conflicted
+++ resolved
@@ -35,11 +35,8 @@
       }
     }
   },
-<<<<<<< HEAD
   "kiroAgent.agentModelSelection": "claude-sonnet-4",
   "kiroAgent.enableDebugLogs": true,
-  "kiroAgent.enableTabAutocomplete": true
-=======
+  "kiroAgent.enableTabAutocomplete": true,
   "typescript.autoClosingTags": false
->>>>>>> e766f8d8
 }